//! # Symbolic Result Verification
//!
//! This module provides functions for verifying symbolic results numerically.
//! It uses random sampling and numerical evaluation to check the correctness of
//! solutions to equations, integrals, ODEs, and matrix operations. This is particularly
//! useful for complex symbolic computations where direct algebraic verification is difficult.

use std::collections::HashMap;

use rand::thread_rng;
use rand::Rng;

use crate::numerical::elementary::eval_expr;
use crate::numerical::integrate::quadrature;
use crate::numerical::integrate::QuadratureMethod;
use crate::symbolic::calculus::differentiate;
use crate::symbolic::calculus::substitute;
use crate::symbolic::core::Expr;
use crate::symbolic::matrix;
use crate::symbolic::simplify_dag::simplify;

const TOLERANCE: f64 = 1e-6;

const NUM_SAMPLES: usize = 100;

/// Verifies a solution to a single equation or a system of equations using numerical sampling.
///
/// This function substitutes the proposed solution into the equations and evaluates the result
/// at several random points. If the equations are satisfied (i.e., evaluate to approximately zero)
/// at all sample points, the solution is considered verified.
///
/// # Arguments
/// * `equations` - A slice of `Expr` representing the equations to verify.
/// * `solution` - A `HashMap` mapping variable names to their proposed solution expressions.
/// * `free_vars` - A slice of string slices representing any free variables in the solution.
///
/// # Returns
/// `true` if the solution is numerically verified, `false` otherwise.
/// Verifies a solution to a single equation or a system of equations using numerical sampling.
///
/// This function substitutes the proposed solution into the equations and evaluates the result
/// at several random points. If the equations are satisfied (i.e., evaluate to approximately zero)
/// at all sample points, the solution is considered verified.
///
/// # Arguments
/// * `equations` - A slice of `Expr` representing the equations to verify.
/// * `solution` - A `HashMap` mapping variable names to their proposed solution expressions.
/// * `free_vars` - A slice of string slices representing any free variables in the solution.
///
/// # Returns
/// `true` if the solution is numerically verified, `false` otherwise.
#[must_use]

pub fn verify_equation_solution<S: std::hash::BuildHasher>(
    equations: &[Expr],
    solution: &HashMap<String, Expr, S>,
    free_vars: &[&str],
) -> bool {

    let mut rng = thread_rng();

    for eq in equations {

        let unwrapped_eq =
            unwrap_dag(eq.clone());

        let diff =
            if let Expr::Eq(lhs, rhs) =
                unwrapped_eq
            {

                simplify(
                    &Expr::new_sub(
                        lhs.clone(),
                        rhs.clone(),
                    ),
                )
            } else {

                unwrapped_eq.clone()
            };

        for _ in 0 .. NUM_SAMPLES {

            let mut current_vars =
                HashMap::new();

            // Random values for free variables
            for var in free_vars {

                current_vars.insert(
                    (*var).to_string(),
                    rng.gen_range(
                        -10.0 .. 10.0,
                    ),
                );
            }

            // Substitute the proposed solution into the equation
            let mut substituted_expr =
                diff.clone();

            for (var, sol_expr) in
                solution
            {

                substituted_expr = substitute(
                    &substituted_expr,
                    var,
                    sol_expr,
                );
            }

            match eval_expr(
                &simplify(
                    &substituted_expr,
                ),
                &current_vars,
            ) {
                | Ok(val) => {

                    if val.abs()
                        > TOLERANCE
                    {

                        return false;
                    }
                },
                | Err(_) => {

                    // Try another point if evaluation fails (e.g., division by zero at a specific random point)
                    continue;
                },
            }
        }
    }

    true
}

fn unwrap_dag(expr: Expr) -> Expr {

    match expr {
        | Expr::Dag(node) => {
            node.to_expr()
                .unwrap_or(Expr::Dag(
                    node,
                ))
        },
        | _ => expr,
    }
}

/// Verifies an indefinite integral `F(x)` for an integrand `f(x)` by checking if `F'(x) == f(x)`.
#[must_use]

pub fn verify_indefinite_integral(
    integrand: &Expr,
    integral_result: &Expr,
    var: &str,
) -> bool {

    let derivative_of_result =
        differentiate(
            integral_result,
            var,
        );

    let diff =
        simplify(&Expr::new_sub(
            integrand.clone(),
            derivative_of_result,
        ));

    let mut rng = thread_rng();

    let mut success_count = 0;

    let mut attempt_count = 0;

    while success_count < NUM_SAMPLES
        && attempt_count
            < NUM_SAMPLES * 2
    {

        let mut vars = HashMap::new();

        let x_val = rng
            .gen_range(-10.0 .. 10.0);

        vars.insert(
            var.to_string(),
            x_val,
        );

        if let Ok(val) =
            eval_expr(&diff, &vars)
        {

            if val.abs() > TOLERANCE {

                return false;
            }

            success_count += 1;
        }

        attempt_count += 1;
    }

    success_count > 0
}

/// Verifies a definite integral by comparing the symbolic result with numerical quadrature.
#[must_use]

pub fn verify_definite_integral(
    integrand: &Expr,
    var: &str,
    range: (f64, f64),
    symbolic_result: &Expr,
) -> bool {

    let symbolic_val = match eval_expr(
        &simplify(symbolic_result),
        &HashMap::new(),
    ) {
        | Ok(v) => v,
        | Err(_) => return false,
    };

    quadrature(
        integrand,
        var,
        range,
        1000,
        &QuadratureMethod::Simpson,
<<<<<<< HEAD
    ).is_ok_and(|numerical_val| {
=======
    ).map_or(false, |numerical_val| {
>>>>>>> 33da45ab
        (symbolic_val - numerical_val).abs() < TOLERANCE
    })
}

/// Verifies a solution to an ODE `G(x, y, y', y'', ...) = 0` by numerical sampling.
#[must_use]

pub fn verify_ode_solution(
    ode: &Expr,
    solution: &Expr,
    func_name: &str,
    var: &str,
) -> bool {

    // 1. Convert ODE to f(x, y, y', y'', ...) = 0 form
    let unwrapped_ode =
        unwrap_dag(ode.clone());

    let eq_zero =
        if let Expr::Eq(lhs, rhs) =
            unwrapped_ode
        {

            Expr::new_sub(lhs, rhs)
        } else {

            unwrapped_ode
        };

    let mut rng = thread_rng();

    for _ in 0 .. NUM_SAMPLES {

        let x_val = rng
            .gen_range(-10.0 .. 10.0);

        let mut vars = HashMap::new();

        vars.insert(
            var.to_string(),
            x_val,
        );

        // We need to substitute y, y', y'', ... in the ODE
        // This is a bit complex as we need to find all derivatives of func_name
        // For now, let's just handle y and y' for simplicity, or assume 'solution' is substituted for 'func_name'

        // Better approach: symbolically substitute and differentiate
        let mut substituted_ode =
            simplify(&eq_zero);

        // This is a naive substitution. Proper ODE verification requires handling derivatives specifically.
        // Assuming the ODE uses standard notation or we substitute derivatives of the solution.
        let y = solution.clone();

        let y_prime =
            differentiate(&y, var);

        let y_double_prime =
            differentiate(
                &y_prime,
                var,
            );

        substituted_ode = substitute(
            &substituted_ode,
            func_name,
            &y,
        );

        substituted_ode = substitute(
            &substituted_ode,
            &format!("{func_name}'"),
            &y_prime,
        );

        substituted_ode = substitute(
            &substituted_ode,
            &format!("{func_name}''"),
            &y_double_prime,
        );

        match eval_expr(
            &simplify(&substituted_ode),
            &vars,
        ) {
            | Ok(val) => {

                if val.abs()
                    > TOLERANCE * 10.0
                {

                    // ODEs can be more sensitive
                    return false;
                }
            },
            | Err(_) => continue,
        }
    }

    true
}

/// Verifies a matrix inverse `A⁻¹` by checking if `A * A⁻¹` is the identity matrix.
#[must_use]

pub fn verify_matrix_inverse(
    original: &Expr,
    inverse: &Expr,
) -> bool {

    let product = matrix::mul_matrices(
        original,
        inverse,
    );

    let simplified_product =
        unwrap_dag(simplify(&product));

    if let Expr::Matrix(prod_mat) =
        simplified_product
    {

        let _n = prod_mat.len();

        for (i, row) in prod_mat.iter().enumerate() {
            for (j, item) in row.iter().enumerate() {
                let expected = if i == j { 1.0 } else { 0.0 };

                match eval_expr(item, &HashMap::new()) {
                    Ok(val) => {
                        if (val - expected).abs() > TOLERANCE {
                            return false;
                        }
                    }
                    Err(_) => return false,
                }
            }
        }

        return true;
    }

    false
}

/// Verifies a symbolic derivative `f'(x)` by comparing it to a numerical differentiation.
#[must_use]

pub fn verify_derivative(
    original_func: &Expr,
    derivative_func: &Expr,
    var: &str,
) -> bool {

    let mut rng = thread_rng();

    for _ in 0 .. NUM_SAMPLES {

        let x_val = rng
            .gen_range(-10.0 .. 10.0);

        let mut vars_map =
            HashMap::new();

        vars_map.insert(
            var.to_string(),
            x_val,
        );

        let symbolic_deriv_val =
            match eval_expr(
                derivative_func,
                &vars_map,
            ) {
                | Ok(v) => v,
                | Err(_) => continue,
            };

        let numerical_deriv_val = match crate::numerical::calculus::gradient(
            original_func,
            &[var],
            &[x_val],
        ) {
            | Ok(grad_vec) => grad_vec[0],
            | Err(_) => continue,
        };

        if (symbolic_deriv_val
            - numerical_deriv_val)
            .abs()
            > TOLERANCE * 100.0
        {

            return false;
        }
    }

    true
}

/// Verifies a symbolic limit `lim_{x->x0} f(x) = L`.
#[must_use]

pub fn verify_limit(
    f: &Expr,
    var: &str,
    target: &Expr,
    limit_val: &Expr,
) -> bool {

    let x0 = match eval_expr(
        &simplify(target),
        &HashMap::new(),
    ) {
        | Ok(v) => v,
        | Err(_) => return false,
    };

    let l = match eval_expr(
        &simplify(limit_val),
        &HashMap::new(),
    ) {
        | Ok(v) => v,
        | Err(_) => return false,
    };

    let epsilons = [1e-3, 1e-5, 1e-7];

    for &eps in &epsilons {

        let mut vars = HashMap::new();

        vars.insert(
            var.to_string(),
            x0 + eps,
        );

        if let Ok(val) =
            eval_expr(f, &vars)
        {

            if (val - l).abs()
                > eps.mul_add(
                    100.0,
                    TOLERANCE,
                )
            {

                return false;
            }
        }

        vars.insert(
            var.to_string(),
            x0 - eps,
        );

        if let Ok(val) =
            eval_expr(f, &vars)
        {

            if (val - l).abs()
                > eps.mul_add(
                    100.0,
                    TOLERANCE,
                )
            {

                return false;
            }
        }
    }

    true
}<|MERGE_RESOLUTION|>--- conflicted
+++ resolved
@@ -7,12 +7,12 @@
 
 use std::collections::HashMap;
 
+use rand::Rng;
 use rand::thread_rng;
-use rand::Rng;
 
 use crate::numerical::elementary::eval_expr;
+use crate::numerical::integrate::QuadratureMethod;
 use crate::numerical::integrate::quadrature;
-use crate::numerical::integrate::QuadratureMethod;
 use crate::symbolic::calculus::differentiate;
 use crate::symbolic::calculus::substitute;
 use crate::symbolic::core::Expr;
@@ -51,16 +51,16 @@
 /// `true` if the solution is numerically verified, `false` otherwise.
 #[must_use]
 
-pub fn verify_equation_solution<S: std::hash::BuildHasher>(
+pub fn verify_equation_solution<
+    S: std::hash::BuildHasher,
+>(
     equations: &[Expr],
     solution: &HashMap<String, Expr, S>,
     free_vars: &[&str],
 ) -> bool {
-
     let mut rng = thread_rng();
 
     for eq in equations {
-
         let unwrapped_eq =
             unwrap_dag(eq.clone());
 
@@ -68,7 +68,6 @@
             if let Expr::Eq(lhs, rhs) =
                 unwrapped_eq
             {
-
                 simplify(
                     &Expr::new_sub(
                         lhs.clone(),
@@ -76,22 +75,19 @@
                     ),
                 )
             } else {
-
                 unwrapped_eq.clone()
             };
 
-        for _ in 0 .. NUM_SAMPLES {
-
+        for _ in 0..NUM_SAMPLES {
             let mut current_vars =
                 HashMap::new();
 
             // Random values for free variables
             for var in free_vars {
-
                 current_vars.insert(
                     (*var).to_string(),
                     rng.gen_range(
-                        -10.0 .. 10.0,
+                        -10.0..10.0,
                     ),
                 );
             }
@@ -103,7 +99,6 @@
             for (var, sol_expr) in
                 solution
             {
-
                 substituted_expr = substitute(
                     &substituted_expr,
                     var,
@@ -118,16 +113,13 @@
                 &current_vars,
             ) {
                 | Ok(val) => {
-
                     if val.abs()
                         > TOLERANCE
                     {
-
                         return false;
                     }
                 },
                 | Err(_) => {
-
                     // Try another point if evaluation fails (e.g., division by zero at a specific random point)
                     continue;
                 },
@@ -139,14 +131,10 @@
 }
 
 fn unwrap_dag(expr: Expr) -> Expr {
-
     match expr {
-        | Expr::Dag(node) => {
-            node.to_expr()
-                .unwrap_or(Expr::Dag(
-                    node,
-                ))
-        },
+        | Expr::Dag(node) => node
+            .to_expr()
+            .unwrap_or(Expr::Dag(node)),
         | _ => expr,
     }
 }
@@ -159,7 +147,6 @@
     integral_result: &Expr,
     var: &str,
 ) -> bool {
-
     let derivative_of_result =
         differentiate(
             integral_result,
@@ -182,11 +169,10 @@
         && attempt_count
             < NUM_SAMPLES * 2
     {
-
         let mut vars = HashMap::new();
 
-        let x_val = rng
-            .gen_range(-10.0 .. 10.0);
+        let x_val =
+            rng.gen_range(-10.0..10.0);
 
         vars.insert(
             var.to_string(),
@@ -196,9 +182,7 @@
         if let Ok(val) =
             eval_expr(&diff, &vars)
         {
-
             if val.abs() > TOLERANCE {
-
                 return false;
             }
 
@@ -220,7 +204,6 @@
     range: (f64, f64),
     symbolic_result: &Expr,
 ) -> bool {
-
     let symbolic_val = match eval_expr(
         &simplify(symbolic_result),
         &HashMap::new(),
@@ -235,12 +218,11 @@
         range,
         1000,
         &QuadratureMethod::Simpson,
-<<<<<<< HEAD
-    ).is_ok_and(|numerical_val| {
-=======
-    ).map_or(false, |numerical_val| {
->>>>>>> 33da45ab
-        (symbolic_val - numerical_val).abs() < TOLERANCE
+    )
+    .is_ok_and(|numerical_val| {
+        (symbolic_val - numerical_val)
+            .abs()
+            < TOLERANCE
     })
 }
 
@@ -253,7 +235,6 @@
     func_name: &str,
     var: &str,
 ) -> bool {
-
     // 1. Convert ODE to f(x, y, y', y'', ...) = 0 form
     let unwrapped_ode =
         unwrap_dag(ode.clone());
@@ -262,19 +243,16 @@
         if let Expr::Eq(lhs, rhs) =
             unwrapped_ode
         {
-
             Expr::new_sub(lhs, rhs)
         } else {
-
             unwrapped_ode
         };
 
     let mut rng = thread_rng();
 
-    for _ in 0 .. NUM_SAMPLES {
-
-        let x_val = rng
-            .gen_range(-10.0 .. 10.0);
+    for _ in 0..NUM_SAMPLES {
+        let x_val =
+            rng.gen_range(-10.0..10.0);
 
         let mut vars = HashMap::new();
 
@@ -327,11 +305,9 @@
             &vars,
         ) {
             | Ok(val) => {
-
                 if val.abs()
                     > TOLERANCE * 10.0
                 {
-
                     // ODEs can be more sensitive
                     return false;
                 }
@@ -350,7 +326,6 @@
     original: &Expr,
     inverse: &Expr,
 ) -> bool {
-
     let product = matrix::mul_matrices(
         original,
         inverse,
@@ -362,20 +337,39 @@
     if let Expr::Matrix(prod_mat) =
         simplified_product
     {
-
         let _n = prod_mat.len();
 
-        for (i, row) in prod_mat.iter().enumerate() {
-            for (j, item) in row.iter().enumerate() {
-                let expected = if i == j { 1.0 } else { 0.0 };
-
-                match eval_expr(item, &HashMap::new()) {
-                    Ok(val) => {
-                        if (val - expected).abs() > TOLERANCE {
+        for (i, row) in prod_mat
+            .iter()
+            .enumerate()
+        {
+            for (j, item) in row
+                .iter()
+                .enumerate()
+            {
+                let expected = if i == j
+                {
+                    1.0
+                } else {
+                    0.0
+                };
+
+                match eval_expr(
+                    item,
+                    &HashMap::new(),
+                ) {
+                    | Ok(val) => {
+                        if (val
+                            - expected)
+                            .abs()
+                            > TOLERANCE
+                        {
                             return false;
                         }
-                    }
-                    Err(_) => return false,
+                    },
+                    | Err(_) => {
+                        return false;
+                    },
                 }
             }
         }
@@ -394,13 +388,11 @@
     derivative_func: &Expr,
     var: &str,
 ) -> bool {
-
     let mut rng = thread_rng();
 
-    for _ in 0 .. NUM_SAMPLES {
-
-        let x_val = rng
-            .gen_range(-10.0 .. 10.0);
+    for _ in 0..NUM_SAMPLES {
+        let x_val =
+            rng.gen_range(-10.0..10.0);
 
         let mut vars_map =
             HashMap::new();
@@ -433,7 +425,6 @@
             .abs()
             > TOLERANCE * 100.0
         {
-
             return false;
         }
     }
@@ -450,7 +441,6 @@
     target: &Expr,
     limit_val: &Expr,
 ) -> bool {
-
     let x0 = match eval_expr(
         &simplify(target),
         &HashMap::new(),
@@ -470,7 +460,6 @@
     let epsilons = [1e-3, 1e-5, 1e-7];
 
     for &eps in &epsilons {
-
         let mut vars = HashMap::new();
 
         vars.insert(
@@ -481,14 +470,12 @@
         if let Ok(val) =
             eval_expr(f, &vars)
         {
-
             if (val - l).abs()
                 > eps.mul_add(
                     100.0,
                     TOLERANCE,
                 )
             {
-
                 return false;
             }
         }
@@ -501,14 +488,12 @@
         if let Ok(val) =
             eval_expr(f, &vars)
         {
-
             if (val - l).abs()
                 > eps.mul_add(
                     100.0,
                     TOLERANCE,
                 )
             {
-
                 return false;
             }
         }
