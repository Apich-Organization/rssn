//! # RSSN: Rust Symbolic and Scientific Numerics
//!
//! `rssn` is a high-performance, modern library for symbolic mathematics and scientific
//! computing in Rust. It leverages a Directed Acyclic Graph (DAG) based model for
//! efficient, canonical representation of mathematical expressions.
//!
//! ## Key Features
//!
//! - **Efficient DAG-based Expression Model**: Expressions are stored as a Directed Acyclic
//!   Graph, ensuring that identical subexpressions are represented by a single node in memory.
//!   This provides automatic canonicalization and significant performance gains.
//!
//! - **Advanced Symbolic Algebra**: A powerful Computer Algebra System (CAS) for manipulating
//!   expressions. It goes beyond simple simplification by supporting:
//!     - Polynomial algebra including **Gröbner basis** computation.
//!     - Simplification and normalization of expressions with respect to polynomial side-relations.
//!
//! - **Symbolic Calculus**: Functions for differentiation, integration, limits, and series expansion.
//!
//! - **Numerical Methods**: A rich collection of algorithms for numerical integration, solving
//!   differential equations (ODEs and PDEs), optimization, and more.
//!
//! - **Versatile Output**: Render expressions as pretty-printed text, LaTeX, or plots.
//!
//! ## Crate Structure
//!
//! The `rssn` crate is organized into the following main modules:
//!
//! - **`symbolic`**: The core of the CAS. It defines the `Expr` and `DagNode` representations and
//!   provides all functionality for symbolic manipulation, including the `simplify_dag` engine
//!   and advanced algebraic tools in `cas_foundations` and `grobner`.
//! - **`numerical`**: Contains implementations of various numerical algorithms.
//! - **`physics`**: Implements numerical methods specifically for physics simulations.
//! - **`output`**: Provides tools for formatting and displaying expressions.
//! - **`prelude`**: Re-exports the most common types and functions for convenient use.
//!
//! ## Example: Simplification with Relations
//!
//! `rssn` can simplify expressions within the context of an algebraic variety. For example,
//! simplifying `x^2` given the side-relation that `x^2 + y^2 - 1 = 0` (the unit circle).
//!
//! ```rust
//! 
//! use rssn::symbolic::cas_foundations::simplify_with_relations;
//! use rssn::symbolic::core::Expr;
//! use rssn::symbolic::grobner::MonomialOrder;
//!
//! // Define variables x and y
//! let x = Expr::new_variable("x");
//!
//! let y = Expr::new_variable("y");
//!
//! // Expression to simplify: 2*x^2
//! let two = Expr::new_bigint(2.into());
//!
//! let x_sq = Expr::new_pow(
//!     x.clone(),
//!     Expr::new_bigint(2.into()),
//! );
//!
//! let expr_to_simplify = Expr::new_mul(two, x_sq);
//!
//! // Define the side-relation: x^2 + y^2 - 1 = 0
//! let y_sq = Expr::new_pow(
//!     y.clone(),
//!     Expr::new_bigint(2.into()),
//! );
//!
//! let one = Expr::new_bigint(1.into());
//!
//! let relation = Expr::new_sub(
//!     Expr::new_add(x.clone(), y.clone()),
//!     one,
//! );
//!
//! // Simplify the expression with respect to the relation
//! let simplified_expr = simplify_with_relations(
//!     &expr_to_simplify,
//!     &[relation],
//!     &["x", "y"],
//!     MonomialOrder::Lexicographical,
//! );
//!
//! // The result will be 2 - 2y^2
//! // Note: The exact output format and canonical form may vary.
//! println!(
//!     "Original expression: {}",
//!     expr_to_simplify
//! );
//!
//! println!(
//!     "Simplified expression: {}",
//!     simplified_expr
//! );
//! ```
//!
//! This library is in active development. The API may change, and community
//! contributions are welcome.

// =========================================================================
// RUST LINT CONFIGURATION: rssn (Scientific Computing Library) -- version 1
// =========================================================================
//
// -------------------------------------------------------------------------
// LEVEL 1: CRITICAL ERRORS (Deny)
// -------------------------------------------------------------------------
// #![deny(
// Rust Compiler Errors
// dead_code,
// unreachable_code,
// improper_ctypes_definitions,
// future_incompatible,
// nonstandard_style,
// rust_2018_idioms,
// clippy::perf,
// clippy::correctness,
// clippy::suspicious,
// clippy::unwrap_used,
// =========================================================================
// == LINT DISCUSSIONS AND SUPPRESSIONS (Performance vs. Safety) ===========
// =========================================================================
//
// clippy::expect_used:
// We allow `expect()` in specific controlled scenarios where an unrecoverable
// logic error (e.g., failed quantity parsing where input is guaranteed clean)
// is assumed to be a bug, not a runtime failure. For unit testing and quick
// prototyping, this is often preferred over verbose unwrap_or_else.
//
// ENGINEERING ASSUMPTION: Scientific computing environments often operate
// under the assumption that user-facing input validation is handled **up-stream** // (at the API or parsing layer). Internal calculations proceed based on the
// assumption that values (like Quantity components) are valid, non-exceptional
// numbers, allowing us to favor performance in hot spots over repetitive
// internal validity checks.
//
// clippy::indexing_slicing:
// We suppress this globally or per-file because our FVM and grid calculations
// rely on flattened `Vec<f64>` and index arithmetic (e.g., `idx + width`)
// for performance.
//
// DISCUSSION: We all know that in many numerical computing cases, performance
// and security must be balanced. Direct indexing is structurally safe
// in our validated internal loops, and using it allows the compiler to
// perform **Bounds Check Elision (BCE)**, which is critical for performance
// in hot loops. The long-term plan is to refactor these loops to use
// Ghost Cells or clear range iteration to make the safety provable to Clippy
// without suppression.
//
// clippy::arithmetic_side_effects:
// We suppress this because we overload arithmetic operators for custom types
// (`SupportedQuantity`) where the underlying operations (e.g., `uom`'s types)
// are **mathematically pure** (side-effect-free).
//
// PERFORMANCE CONCERN: The lint encourages explicit function calls over
// operator overloading for complex types. However, using idiomatic operator
// overloading (`*`, `/`, `+`, `-`) here keeps the code clean and allows the
// compiler to better inline and optimize these fundamental algebraic steps
// within a complex expression tree, which is vital for the performance and
// readability of scientific calculations. We assert that these operations
// are side-effect-free.
//
// clippy::missing_safety_doc:
// This lint is suppressed due to the project's current instability and the
// high volume of FFI-exported functions (30,000+ lines).
//
// REASON FOR SUPPRESSION: All FFI export functions have been correctly marked
// as `unsafe` (the structural fix). However, manually writing the required
// `/// # Safety` documentation for every single one of these functions is
// an insurmountable task for an early-stage project with limited resources.
//
// TECHNICAL DEBT: This is considered a **critical technical debt item** that
// must be addressed before the project hits its Beta milestone. A tool
// or a specialized automated script will be required to audit and enforce
// detailed safety contracts at that stage. For now, the focus remains on
// functional correctness.
// )]
// -------------------------------------------------------------------------
// LEVEL 2: STYLE WARNINGS (Warn)
// -------------------------------------------------------------------------
// #![warn(
// warnings,
// unsafe_code,
// clippy::all,
// clippy::pedantic,
// clippy::nursery,
// clippy::dbg_macro,
// clippy::todo,
// clippy::implicit_clone,
// clippy::unnecessary_safety_comment,
// clippy::same_item_push
// )]
// -------------------------------------------------------------------------
// LEVEL 3: ALLOW/IGNORABLE (Allow)
// -------------------------------------------------------------------------
// #![allow(
// missing_docs,  // Temporary: To be addressed gradually
// clippy::indexing_slicing,  // Performance-critical in numerical computations
// clippy::match_same_arms,  // Allowed for code clarity in some cases
// clippy::comparison_chain,  // Sometimes more readable than alternatives
// clippy::redundant_closure_for_method_calls,  // For clarity in some cases
// clippy::if_not_else,  // Sometimes the negative condition is clearer
// clippy::single_match_else,  // Sometimes clearer than refactoring
// clippy::redundant_else,  // Sometimes clearer to explicitly show all branches
// clippy::missing_safety_doc,  // FFI functions that need safety docs to be completed
// clippy::single_call_fn,  // Sometimes used for clarity or future expansion
// clippy::min_ident_chars,  // Mathematical notation often uses short variable names
// clippy::missing_docs_in_private_items,  // Private items temporarily missing docs
// clippy::missing_errors_doc,  // Documentation to be completed
// clippy::missing_panics_doc,  // Documentation to be completed
// clippy::undocumented_unsafe_blocks,  // Safety comments to be added
// clippy::doc_markdown,  // Technical terms sometimes need backticks
// unused_doc_comments,  // To be addressed in documentation improvements
// clippy::float_arithmetic,  // Required in numerical computing
// clippy::cast_possible_truncation,  // Sometimes necessary in numerical computing
// clippy::cast_precision_loss,  // Sometimes necessary in numerical computing
// clippy::cast_sign_loss,  // Sometimes necessary in numerical computing
// clippy::suboptimal_flops,  // Performance trade-offs in numerical methods
// clippy::manual_midpoint,  // Manual implementation for numerical stability
// clippy::non_std_lazy_statics,  // For performance in some cases
// clippy::unreadable_literal,  // Sometimes mathematical constants need specific formatting
// clippy::manual_let_else,  // Not yet stabilized feature
// clippy::manual_map,  // Sometimes explicit control flow is clearer
// clippy::option_if_let_else,  // Sometimes match is clearer
// clippy::empty_line_after_doc_comments,  // Formatting preference for some cases
// clippy::many_single_char_names,  // Mathematical notation often uses single letters
// clippy::module_name_repetitions,  // Sometimes module names naturally repeat
// clippy::redundant_field_names,  // Sometimes clearer to be explicit
// clippy::similar_names,  // Sometimes mathematical variables are naturally similar
// clippy::redundant_pub_crate,  // For API consistency
// clippy::too_many_lines,  // Complex functions that need refactoring over time
// clippy::must_use_candidate,  // To be addressed gradually
// clippy::shadow_unrelated,  // Sometimes appropriate for local variables
// clippy::use_self,  // For consistency in some cases
// clippy::str_to_string,  // Sometimes needed for API compatibility
// clippy::uninlined_format_args,  // Performance considerations in hot paths
// clippy::collapsible_if,
// clippy::single_match,
// clippy::needless_pass_by_value,
// clippy::needless_pass_by_ref_mut,
// clippy::used_underscore_binding,
// )]
//
// =========================================================================
// RUST LINT CONFIGURATION: rssn (Scientific Computing Library) -- version 2
// =========================================================================

// -------------------------------------------------------------------------
// LEVEL 1: CRITICAL ERRORS (Deny)
// -------------------------------------------------------------------------
#![deny(
    // Rust Compiler Errors
    dead_code,
    unreachable_code,
    improper_ctypes_definitions,
    future_incompatible,
    nonstandard_style,
    rust_2018_idioms,
    clippy::perf,
    clippy::correctness,
    clippy::suspicious,
    clippy::unwrap_used,
    clippy::missing_safety_doc,
    clippy::same_item_push,
    clippy::implicit_clone,
    clippy::all,
    clippy::pedantic,
    clippy::nursery,
    clippy::single_call_fn,
)]
// -------------------------------------------------------------------------
// LEVEL 2: STYLE WARNINGS (Warn)
// -------------------------------------------------------------------------
#![warn(
    warnings,
    missing_docs,
    unsafe_code,
    // To avoid performance issues in hot paths
    clippy::expect_used,
    // To avoid simd optimization issues
    clippy::indexing_slicing,
    // To avoid simd optimization issues
    clippy::arithmetic_side_effects,
    // Precision loss is allowed here because we need to introduce bigint to all places otherwise --- that will require a lot of work and results in breaking change and loss of performance. So we will have to handle it later.
    // DEBT: Handle precision loss when possible (add more suites of code)
    // Possible Truncation warnned, due to CPU branch prediction and simd optimization programs, we will just warn this problems instead deny it.
    clippy::cast_precision_loss,
    clippy::cast_possible_wrap,
    clippy::cast_possible_truncation,
    clippy::dbg_macro,
    clippy::todo,
    // This is usually a sign of dead code --- but for development purposes, we will just warn it.
    clippy::used_underscore_binding,
<<<<<<< HEAD
    // We think using self is less readable for this library.
    clippy::use_self,
=======
>>>>>>> 33da45ab
    clippy::unnecessary_safety_comment
)]
// -------------------------------------------------------------------------
// LEVEL 3: ALLOW/IGNORABLE (Allow)
// -------------------------------------------------------------------------
#![allow(
    clippy::restriction,
    clippy::inline_always,
    unused_doc_comments,
    clippy::many_single_char_names,
    clippy::similar_names,
    clippy::redundant_else,
    clippy::needless_continue,
    clippy::empty_line_after_doc_comments,
    clippy::empty_line_after_outer_attr,
    clippy::manual_let_else,
    // It is always reporting on normal math writings.
    clippy::doc_markdown,
    // We thinks do not collapsible if makes the code more extensible.
    clippy::collapsible_if,
    clippy::collapsible_match,
    clippy::collapsible_else_if,
    clippy::no_effect_underscore_binding,
    clippy::must_use_candidate
)]

/// Computation engine and task management.
pub mod compute;
/// System and physical constants.
pub mod constant;
#[cfg(feature = "ffi_api")]
pub mod ffi_apis;

// #[instability::unstable(feature = "experimental")]
// Disabled because it only works on nightly rust
#[cfg(feature = "ffi_blinding")]
/// FFI blinding and security utilities.
pub mod ffi_blindings;
/// Input parsing and handling.
pub mod input;
#[cfg(feature = "jit")]
/// Just-In-Time (JIT) compilation for expressions.
pub mod jit;
#[cfg(feature = "nightly")]
/// Features requiring nightly Rust.
pub mod nightly;
pub mod numerical;
#[cfg(feature = "output")]
pub mod output;
#[cfg(feature = "physics")]
pub mod physics;
#[cfg(feature = "plugins")]
/// Plugin system for extending functionality.
pub mod plugins;
pub mod prelude;
pub mod symbolic;

use std::sync::Arc;

/// Checks if an `Arc` has exclusive ownership (strong count is 1).
///
/// This is useful for optimizations where you want to mutate the contained data
/// in-place, avoiding a clone. If this returns `true`, `Arc::get_mut` or
/// `Arc::try_unwrap` will succeed.
///
/// # Arguments
/// * `arc` - A reference to the `Arc` to check for exclusive ownership
///
/// # Returns
/// * `bool` - True if the Arc has exclusive ownership, false otherwise
#[allow(clippy::inline_always)]
#[inline(always)]

pub fn is_exclusive<T>(
    arc: &Arc<T>
) -> bool {

    Arc::strong_count(arc) == 1
}<|MERGE_RESOLUTION|>--- conflicted
+++ resolved
@@ -40,7 +40,7 @@
 //! simplifying `x^2` given the side-relation that `x^2 + y^2 - 1 = 0` (the unit circle).
 //!
 //! ```rust
-//! 
+//!
 //! use rssn::symbolic::cas_foundations::simplify_with_relations;
 //! use rssn::symbolic::core::Expr;
 //! use rssn::symbolic::grobner::MonomialOrder;
@@ -289,11 +289,8 @@
     clippy::todo,
     // This is usually a sign of dead code --- but for development purposes, we will just warn it.
     clippy::used_underscore_binding,
-<<<<<<< HEAD
     // We think using self is less readable for this library.
     clippy::use_self,
-=======
->>>>>>> 33da45ab
     clippy::unnecessary_safety_comment
 )]
 // -------------------------------------------------------------------------
@@ -370,6 +367,5 @@
 pub fn is_exclusive<T>(
     arc: &Arc<T>
 ) -> bool {
-
     Arc::strong_count(arc) == 1
 }